name: McStasScript unit tests on windows
on: [push]
jobs:
  build:
    strategy:
      matrix:
        python-version: [3.7, 3.8, 3.9]
    runs-on: windows-latest
      
    steps:
      - name: Temporary developer libpyvinyl checkout
        uses: actions/checkout@v2
        with:
<<<<<<< HEAD
          ref: ${{ env.BRANCH }}
          path: mcstasscript
    
      - name: Temporary developer libpyvinyl checkout
        uses: actions/checkout@v2
        with:
          repository: PaNOSC-ViNYL/libpyvinyl
          ref: 1.1.0
          path: libpyvinyl
=======
          repository: PaNOSC-ViNYL/libpyvinyl
          ref: develop
>>>>>>> f3e094cf
    
      - name: Set up Python ${{ matrix.python-version }}
        uses: actions/setup-python@v2
        with:
          python-version: ${{ matrix.python-version }}
              
      - name: Install dependencies (libpyvinyl)
        run: |
<<<<<<< HEAD
          cd libpyvinyl
=======
>>>>>>> f3e094cf
          python -m pip install --upgrade pip
          pip install -r requirements.txt
          pip install -e .
          pip install pytest
          
<<<<<<< HEAD
      - name: Install dependencies (mcstasscript)
=======
      - name: Checkout
        uses: actions/checkout@v2
        with:
          fetch-depth: 0
          ref: ${{ env.BRANCH }}
          
      - name: Install dependencies
>>>>>>> f3e094cf
        run: |
          cd mcstasscript
          python -m pip install --upgrade pip
          pip install -r requirements.txt
          pip install -e .
          pip install pytest
        
      - name: Show file structure
        run: tree .

      - name: Run unit tests
        run: python -m pytest mcstasscript/mcstasscript/tests/<|MERGE_RESOLUTION|>--- conflicted
+++ resolved
@@ -11,7 +11,6 @@
       - name: Temporary developer libpyvinyl checkout
         uses: actions/checkout@v2
         with:
-<<<<<<< HEAD
           ref: ${{ env.BRANCH }}
           path: mcstasscript
     
@@ -21,10 +20,6 @@
           repository: PaNOSC-ViNYL/libpyvinyl
           ref: 1.1.0
           path: libpyvinyl
-=======
-          repository: PaNOSC-ViNYL/libpyvinyl
-          ref: develop
->>>>>>> f3e094cf
     
       - name: Set up Python ${{ matrix.python-version }}
         uses: actions/setup-python@v2
@@ -33,26 +28,13 @@
               
       - name: Install dependencies (libpyvinyl)
         run: |
-<<<<<<< HEAD
           cd libpyvinyl
-=======
->>>>>>> f3e094cf
           python -m pip install --upgrade pip
           pip install -r requirements.txt
           pip install -e .
           pip install pytest
           
-<<<<<<< HEAD
       - name: Install dependencies (mcstasscript)
-=======
-      - name: Checkout
-        uses: actions/checkout@v2
-        with:
-          fetch-depth: 0
-          ref: ${{ env.BRANCH }}
-          
-      - name: Install dependencies
->>>>>>> f3e094cf
         run: |
           cd mcstasscript
           python -m pip install --upgrade pip
