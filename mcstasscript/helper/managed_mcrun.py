--- conflicted
+++ resolved
@@ -318,6 +318,8 @@
     # Raise an error if mccode.sim is not available
     if "mccode.sim" not in files_in_folder:
         raise NameError("No mccode.sim in data folder.")
+        
+    instrument_parameters = {}
 
     # Open mccode to read metadata for all datasets written to disk
     with open(os.path.join(data_folder_name, "mccode.sim"), "r") as f:
@@ -332,6 +334,8 @@
 
             if lines == "end data\n":
                 # No more data for this metadata object
+                # Add parameter information
+                current_object.add_info("Parameters", instrument_parameters)
                 # Extract the information
                 current_object.extract_info()
                 # Add to metadata list
@@ -339,13 +343,12 @@
                     metadata_list.append(current_object)
                 # Stop reading data
                 in_data = False
+                
             if in_sim:
                 if "Param" in lines:
-                    #print(lines)
                     parm_lst=lines.split(':')[1].split('=')
-                    #print(parm_lst)
-                    self.parameters[parm_lst[0]]=parm_lst[1]
-
+                    instrument_parameters[parm_lst[0]] = parm_lst[1]
+                    
             if in_data:
                 # This line contains info to be added to metadata
                 colon_index = lines.index(":")
@@ -359,13 +362,10 @@
                 # Start recording data to metadata object
                 in_data = True
 
-<<<<<<< HEAD
             if 'begin simulation:' in lines:
                 in_sim = True
             if 'end simulation:' in lines:
                 in_sim = False
-
-
 
         # Close mccode.sim
         f.close()
@@ -393,14 +393,8 @@
                 Intensity = data.T[:, 0:data_lines - 1]
                 Error = data.T[:, data_lines:2*data_lines - 1]
                 Ncount = data.T[:, 2*data_lines:3*data_lines - 1]
-            else:
-                raise NameError(
-                    "Dimension not read correctly in data set "
-                    + "connected to monitor named "
-                    + metadata.component_name)
-=======
+
     return metadata_list
->>>>>>> 1c56ac01
 
 
 def load_monitor(metadata, data_folder_name):
